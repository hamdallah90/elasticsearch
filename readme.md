--- conflicted
+++ resolved
@@ -479,12 +479,8 @@
 ##### Where not clause
 ```php    
 ES::type("my_type")->whereNot("status", "published")->get(); 
-#or
-<<<<<<< HEAD
+# or
 ES::type("my_type")->whereNot("status", "=", "published")->get();
-=======
-ES::whereNot("views", "=", 150)->get();
->>>>>>> 400e9018
 ```
 ##### Where not greater than
 ```php
